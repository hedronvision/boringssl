<<<<<<< HEAD
# Copyright (c) 2015, Google Inc.
#
# Permission to use, copy, modify, and/or distribute this software for any
# purpose with or without fee is hereby granted, provided that the above
# copyright notice and this permission notice appear in all copies.
#
# THE SOFTWARE IS PROVIDED "AS IS" AND THE AUTHOR DISCLAIMS ALL WARRANTIES
# WITH REGARD TO THIS SOFTWARE INCLUDING ALL IMPLIED WARRANTIES OF
# MERCHANTABILITY AND FITNESS. IN NO EVENT SHALL THE AUTHOR BE LIABLE FOR ANY
# SPECIAL, DIRECT, INDIRECT, OR CONSEQUENTIAL DAMAGES OR ANY DAMAGES
# WHATSOEVER RESULTING FROM LOSS OF USE, DATA OR PROFITS, WHETHER IN AN ACTION
# OF CONTRACT, NEGLIGENCE OR OTHER TORTIOUS ACTION, ARISING OUT OF OR IN
# CONNECTION WITH THE USE OR PERFORMANCE OF THIS SOFTWARE.
=======
cmake_minimum_required(VERSION 3.16)

# Defer enabling C and CXX languages.
project(BoringSSL NONE)

# Don't install BoringSSL to system directories by default; it has no stable
# ABI. Instead, default to an "install" directory under the source.
if(CMAKE_INSTALL_PREFIX_INITIALIZED_TO_DEFAULT)
  set(CMAKE_INSTALL_PREFIX ${CMAKE_SOURCE_DIR}/install CACHE PATH "" FORCE)
endif()

if(WIN32)
  # On Windows, prefer cl over gcc if both are available. By default most of
  # the CMake generators prefer gcc, even on Windows.
  set(CMAKE_GENERATOR_CC cl)
endif()

include(cmake/go.cmake)
include(cmake/paths.cmake)
include(gen/sources.cmake)

enable_language(C)
enable_language(CXX)

include(GNUInstallDirs)

set(INSTALL_ENABLED 1)

if(CMAKE_SYSTEM_NAME STREQUAL "Linux" AND NOT CMAKE_CROSSCOMPILING)
  find_package(PkgConfig QUIET)
  if (PkgConfig_FOUND)
    pkg_check_modules(LIBUNWIND libunwind-generic>=1.3.0)
    if(LIBUNWIND_FOUND)
      add_definitions(-DBORINGSSL_HAVE_LIBUNWIND)
    else()
      message("libunwind not found. Disabling unwind tests.")
    endif()
  else()
    message("pkgconfig not found. Disabling unwind tests.")
  endif()
endif()

string(TOLOWER "${CMAKE_BUILD_TYPE}" CMAKE_BUILD_TYPE_LOWER)
if(NOT FIPS)
  if(CMAKE_BUILD_TYPE_LOWER STREQUAL "relwithassert" OR
     NOT CMAKE_BUILD_TYPE_LOWER MATCHES "rel")
    add_definitions(-DBORINGSSL_DISPATCH_TEST)
    # CMake automatically connects include_directories to the NASM
    # command-line, but not add_definitions.
    set(CMAKE_ASM_NASM_FLAGS "${CMAKE_ASM_NASM_FLAGS} -DBORINGSSL_DISPATCH_TEST")
  endif()
endif()

# Add a RelWithAsserts build configuration. It is the same as Release, except it
# does not define NDEBUG, so asserts run.
foreach(VAR CMAKE_C_FLAGS CMAKE_CXX_FLAGS CMAKE_ASM_FLAGS)
  string(REGEX REPLACE "(^| )[/-]DNDEBUG( |$)" " " "${VAR}_RELWITHASSERTS"
         "${${VAR}_RELEASE}")
endforeach()

if(BORINGSSL_PREFIX AND BORINGSSL_PREFIX_SYMBOLS)
  require_go()
  add_definitions(-DBORINGSSL_PREFIX=${BORINGSSL_PREFIX})
  # CMake automatically connects include_directories to the NASM command-line,
  # but not add_definitions.
  set(CMAKE_ASM_NASM_FLAGS "${CMAKE_ASM_NASM_FLAGS} -DBORINGSSL_PREFIX=${BORINGSSL_PREFIX}")

  # Use "symbol_prefix_include" to store generated header files
  include_directories(${CMAKE_CURRENT_BINARY_DIR}/symbol_prefix_include)
  add_custom_command(
    OUTPUT symbol_prefix_include/boringssl_prefix_symbols.h
           symbol_prefix_include/boringssl_prefix_symbols_asm.h
           symbol_prefix_include/boringssl_prefix_symbols_nasm.inc
    COMMAND ${CMAKE_COMMAND} -E make_directory ${CMAKE_CURRENT_BINARY_DIR}/symbol_prefix_include
    COMMAND ${GO_EXECUTABLE} run ${CMAKE_CURRENT_SOURCE_DIR}/util/make_prefix_headers.go -out ${CMAKE_CURRENT_BINARY_DIR}/symbol_prefix_include ${BORINGSSL_PREFIX_SYMBOLS}
    DEPENDS util/make_prefix_headers.go
            ${BORINGSSL_PREFIX_SYMBOLS})
>>>>>>> e724ef02

# This file is created by generate_build_files.py. Do not edit manually.

cmake_minimum_required(VERSION 3.12)

project(BoringSSL LANGUAGES C CXX)

set(CMAKE_CXX_STANDARD 14)
set(CMAKE_CXX_STANDARD_REQUIRED ON)
set(CMAKE_C_STANDARD 11)
set(CMAKE_C_STANDARD_REQUIRED ON)
if(CMAKE_COMPILER_IS_GNUCXX OR CMAKE_CXX_COMPILER_ID MATCHES "Clang")
  set(CMAKE_CXX_FLAGS "${CMAKE_CXX_FLAGS} -fvisibility=hidden -fno-common -fno-exceptions -fno-rtti")
  set(CMAKE_C_FLAGS "${CMAKE_C_FLAGS} -fvisibility=hidden -fno-common")
endif()

# pthread_rwlock_t requires a feature flag on glibc.
if(CMAKE_SYSTEM_NAME STREQUAL "Linux")
  set(CMAKE_C_FLAGS "${CMAKE_C_FLAGS} -D_XOPEN_SOURCE=700")
endif()

if(WIN32)
  add_definitions(-D_HAS_EXCEPTIONS=0)
  add_definitions(-DWIN32_LEAN_AND_MEAN)
  add_definitions(-DNOMINMAX)
  # Allow use of fopen.
  add_definitions(-D_CRT_SECURE_NO_WARNINGS)
endif()

add_definitions(-DBORINGSSL_IMPLEMENTATION)

if(OPENSSL_NO_ASM)
  add_definitions(-DOPENSSL_NO_ASM)
else()
  # On x86 and x86_64 Windows, we use the NASM output.
  if(WIN32 AND CMAKE_SYSTEM_PROCESSOR MATCHES "AMD64|x86_64|amd64|x86|i[3-6]86")
    enable_language(ASM_NASM)
    set(OPENSSL_NASM TRUE)
    set(CMAKE_ASM_NASM_FLAGS "${CMAKE_ASM_NASM_FLAGS} -gcv8")
  else()
    enable_language(ASM)
    set(OPENSSL_ASM TRUE)
    # Work around https://gitlab.kitware.com/cmake/cmake/-/issues/20771 in older
    # CMake versions.
    if(APPLE AND CMAKE_VERSION VERSION_LESS 3.19)
      if(CMAKE_OSX_SYSROOT)
        set(CMAKE_ASM_FLAGS "${CMAKE_ASM_FLAGS} -isysroot \"${CMAKE_OSX_SYSROOT}\"")
      endif()
      foreach(arch ${CMAKE_OSX_ARCHITECTURES})
        set(CMAKE_ASM_FLAGS "${CMAKE_ASM_FLAGS} -arch ${arch}")
      endforeach()
    endif()
    if(NOT WIN32)
      set(CMAKE_ASM_FLAGS "${CMAKE_ASM_FLAGS} -Wa,--noexecstack")
    endif()
    # Clang's integerated assembler does not support debug symbols.
    if(NOT CMAKE_ASM_COMPILER_ID MATCHES "Clang")
      set(CMAKE_ASM_FLAGS "${CMAKE_ASM_FLAGS} -Wa,-g")
    endif()
  endif()
endif()

if(BUILD_SHARED_LIBS)
  add_definitions(-DBORINGSSL_SHARED_LIBRARY)
  # Enable position-independent code globally. This is needed because
  # some library targets are OBJECT libraries.
  set(CMAKE_POSITION_INDEPENDENT_CODE TRUE)
endif()

set(
  CRYPTO_SOURCES_ASM

  src/crypto/curve25519/asm/x25519-asm-arm.S
  src/crypto/hrss/asm/poly_rq_mul.S
  src/crypto/poly1305/poly1305_arm_asm.S
  src/gen/bcm/aesni-gcm-x86_64-apple.S
  src/gen/bcm/aesni-gcm-x86_64-linux.S
  src/gen/bcm/aesni-x86-apple.S
  src/gen/bcm/aesni-x86-linux.S
  src/gen/bcm/aesni-x86_64-apple.S
  src/gen/bcm/aesni-x86_64-linux.S
  src/gen/bcm/aesv8-armv7-linux.S
  src/gen/bcm/aesv8-armv8-apple.S
  src/gen/bcm/aesv8-armv8-linux.S
  src/gen/bcm/aesv8-armv8-win.S
  src/gen/bcm/aesv8-gcm-armv8-apple.S
  src/gen/bcm/aesv8-gcm-armv8-linux.S
  src/gen/bcm/aesv8-gcm-armv8-win.S
  src/gen/bcm/armv4-mont-linux.S
  src/gen/bcm/armv8-mont-apple.S
  src/gen/bcm/armv8-mont-linux.S
  src/gen/bcm/armv8-mont-win.S
  src/gen/bcm/bn-586-apple.S
  src/gen/bcm/bn-586-linux.S
  src/gen/bcm/bn-armv8-apple.S
  src/gen/bcm/bn-armv8-linux.S
  src/gen/bcm/bn-armv8-win.S
  src/gen/bcm/bsaes-armv7-linux.S
  src/gen/bcm/co-586-apple.S
  src/gen/bcm/co-586-linux.S
  src/gen/bcm/ghash-armv4-linux.S
  src/gen/bcm/ghash-neon-armv8-apple.S
  src/gen/bcm/ghash-neon-armv8-linux.S
  src/gen/bcm/ghash-neon-armv8-win.S
  src/gen/bcm/ghash-ssse3-x86-apple.S
  src/gen/bcm/ghash-ssse3-x86-linux.S
  src/gen/bcm/ghash-ssse3-x86_64-apple.S
  src/gen/bcm/ghash-ssse3-x86_64-linux.S
  src/gen/bcm/ghash-x86-apple.S
  src/gen/bcm/ghash-x86-linux.S
  src/gen/bcm/ghash-x86_64-apple.S
  src/gen/bcm/ghash-x86_64-linux.S
  src/gen/bcm/ghashv8-armv7-linux.S
  src/gen/bcm/ghashv8-armv8-apple.S
  src/gen/bcm/ghashv8-armv8-linux.S
  src/gen/bcm/ghashv8-armv8-win.S
  src/gen/bcm/p256-armv8-asm-apple.S
  src/gen/bcm/p256-armv8-asm-linux.S
  src/gen/bcm/p256-armv8-asm-win.S
  src/gen/bcm/p256-x86_64-asm-apple.S
  src/gen/bcm/p256-x86_64-asm-linux.S
  src/gen/bcm/p256_beeu-armv8-asm-apple.S
  src/gen/bcm/p256_beeu-armv8-asm-linux.S
  src/gen/bcm/p256_beeu-armv8-asm-win.S
  src/gen/bcm/p256_beeu-x86_64-asm-apple.S
  src/gen/bcm/p256_beeu-x86_64-asm-linux.S
  src/gen/bcm/rdrand-x86_64-apple.S
  src/gen/bcm/rdrand-x86_64-linux.S
  src/gen/bcm/rsaz-avx2-apple.S
  src/gen/bcm/rsaz-avx2-linux.S
  src/gen/bcm/sha1-586-apple.S
  src/gen/bcm/sha1-586-linux.S
  src/gen/bcm/sha1-armv4-large-linux.S
  src/gen/bcm/sha1-armv8-apple.S
  src/gen/bcm/sha1-armv8-linux.S
  src/gen/bcm/sha1-armv8-win.S
  src/gen/bcm/sha1-x86_64-apple.S
  src/gen/bcm/sha1-x86_64-linux.S
  src/gen/bcm/sha256-586-apple.S
  src/gen/bcm/sha256-586-linux.S
  src/gen/bcm/sha256-armv4-linux.S
  src/gen/bcm/sha256-armv8-apple.S
  src/gen/bcm/sha256-armv8-linux.S
  src/gen/bcm/sha256-armv8-win.S
  src/gen/bcm/sha256-x86_64-apple.S
  src/gen/bcm/sha256-x86_64-linux.S
  src/gen/bcm/sha512-586-apple.S
  src/gen/bcm/sha512-586-linux.S
  src/gen/bcm/sha512-armv4-linux.S
  src/gen/bcm/sha512-armv8-apple.S
  src/gen/bcm/sha512-armv8-linux.S
  src/gen/bcm/sha512-armv8-win.S
  src/gen/bcm/sha512-x86_64-apple.S
  src/gen/bcm/sha512-x86_64-linux.S
  src/gen/bcm/vpaes-armv7-linux.S
  src/gen/bcm/vpaes-armv8-apple.S
  src/gen/bcm/vpaes-armv8-linux.S
  src/gen/bcm/vpaes-armv8-win.S
  src/gen/bcm/vpaes-x86-apple.S
  src/gen/bcm/vpaes-x86-linux.S
  src/gen/bcm/vpaes-x86_64-apple.S
  src/gen/bcm/vpaes-x86_64-linux.S
  src/gen/bcm/x86-mont-apple.S
  src/gen/bcm/x86-mont-linux.S
  src/gen/bcm/x86_64-mont-apple.S
  src/gen/bcm/x86_64-mont-linux.S
  src/gen/bcm/x86_64-mont5-apple.S
  src/gen/bcm/x86_64-mont5-linux.S
  src/gen/crypto/aes128gcmsiv-x86_64-apple.S
  src/gen/crypto/aes128gcmsiv-x86_64-linux.S
  src/gen/crypto/chacha-armv4-linux.S
  src/gen/crypto/chacha-armv8-apple.S
  src/gen/crypto/chacha-armv8-linux.S
  src/gen/crypto/chacha-armv8-win.S
  src/gen/crypto/chacha-x86-apple.S
  src/gen/crypto/chacha-x86-linux.S
  src/gen/crypto/chacha-x86_64-apple.S
  src/gen/crypto/chacha-x86_64-linux.S
  src/gen/crypto/chacha20_poly1305_armv8-apple.S
  src/gen/crypto/chacha20_poly1305_armv8-linux.S
  src/gen/crypto/chacha20_poly1305_armv8-win.S
  src/gen/crypto/chacha20_poly1305_x86_64-apple.S
  src/gen/crypto/chacha20_poly1305_x86_64-linux.S
  src/gen/crypto/md5-586-apple.S
  src/gen/crypto/md5-586-linux.S
  src/gen/crypto/md5-x86_64-apple.S
  src/gen/crypto/md5-x86_64-linux.S
  src/gen/test_support/trampoline-armv4-linux.S
  src/gen/test_support/trampoline-armv8-apple.S
  src/gen/test_support/trampoline-armv8-linux.S
  src/gen/test_support/trampoline-armv8-win.S
  src/gen/test_support/trampoline-x86-apple.S
  src/gen/test_support/trampoline-x86-linux.S
  src/gen/test_support/trampoline-x86_64-apple.S
  src/gen/test_support/trampoline-x86_64-linux.S
  src/third_party/fiat/asm/fiat_curve25519_adx_mul.S
  src/third_party/fiat/asm/fiat_curve25519_adx_square.S
  src/third_party/fiat/asm/fiat_p256_adx_mul.S
  src/third_party/fiat/asm/fiat_p256_adx_sqr.S
)

set(
  CRYPTO_SOURCES_NASM

  src/gen/bcm/aesni-gcm-x86_64-win.asm
  src/gen/bcm/aesni-x86-win.asm
  src/gen/bcm/aesni-x86_64-win.asm
  src/gen/bcm/bn-586-win.asm
  src/gen/bcm/co-586-win.asm
  src/gen/bcm/ghash-ssse3-x86-win.asm
  src/gen/bcm/ghash-ssse3-x86_64-win.asm
  src/gen/bcm/ghash-x86-win.asm
  src/gen/bcm/ghash-x86_64-win.asm
  src/gen/bcm/p256-x86_64-asm-win.asm
  src/gen/bcm/p256_beeu-x86_64-asm-win.asm
  src/gen/bcm/rdrand-x86_64-win.asm
  src/gen/bcm/rsaz-avx2-win.asm
  src/gen/bcm/sha1-586-win.asm
  src/gen/bcm/sha1-x86_64-win.asm
  src/gen/bcm/sha256-586-win.asm
  src/gen/bcm/sha256-x86_64-win.asm
  src/gen/bcm/sha512-586-win.asm
  src/gen/bcm/sha512-x86_64-win.asm
  src/gen/bcm/vpaes-x86-win.asm
  src/gen/bcm/vpaes-x86_64-win.asm
  src/gen/bcm/x86-mont-win.asm
  src/gen/bcm/x86_64-mont-win.asm
  src/gen/bcm/x86_64-mont5-win.asm
  src/gen/crypto/aes128gcmsiv-x86_64-win.asm
  src/gen/crypto/chacha-x86-win.asm
  src/gen/crypto/chacha-x86_64-win.asm
  src/gen/crypto/chacha20_poly1305_x86_64-win.asm
  src/gen/crypto/md5-586-win.asm
  src/gen/crypto/md5-x86_64-win.asm
  src/gen/test_support/trampoline-x86-win.asm
  src/gen/test_support/trampoline-x86_64-win.asm
)

if(OPENSSL_ASM)
  list(APPEND CRYPTO_SOURCES_ASM_USED ${CRYPTO_SOURCES_ASM})
endif()
if(OPENSSL_NASM)
  list(APPEND CRYPTO_SOURCES_ASM_USED ${CRYPTO_SOURCES_NASM})
endif()

add_library(
  crypto

  ${CRYPTO_SOURCES_ASM_USED}
  src/crypto/asn1/a_bitstr.c
  src/crypto/asn1/a_bool.c
  src/crypto/asn1/a_d2i_fp.c
  src/crypto/asn1/a_dup.c
  src/crypto/asn1/a_gentm.c
  src/crypto/asn1/a_i2d_fp.c
  src/crypto/asn1/a_int.c
  src/crypto/asn1/a_mbstr.c
  src/crypto/asn1/a_object.c
  src/crypto/asn1/a_octet.c
  src/crypto/asn1/a_strex.c
  src/crypto/asn1/a_strnid.c
  src/crypto/asn1/a_time.c
  src/crypto/asn1/a_type.c
  src/crypto/asn1/a_utctm.c
  src/crypto/asn1/asn1_lib.c
  src/crypto/asn1/asn1_par.c
  src/crypto/asn1/asn_pack.c
  src/crypto/asn1/f_int.c
  src/crypto/asn1/f_string.c
  src/crypto/asn1/posix_time.c
  src/crypto/asn1/tasn_dec.c
  src/crypto/asn1/tasn_enc.c
  src/crypto/asn1/tasn_fre.c
  src/crypto/asn1/tasn_new.c
  src/crypto/asn1/tasn_typ.c
  src/crypto/asn1/tasn_utl.c
  src/crypto/base64/base64.c
  src/crypto/bio/bio.c
  src/crypto/bio/bio_mem.c
  src/crypto/bio/connect.c
  src/crypto/bio/errno.c
  src/crypto/bio/fd.c
  src/crypto/bio/file.c
  src/crypto/bio/hexdump.c
  src/crypto/bio/pair.c
  src/crypto/bio/printf.c
  src/crypto/bio/socket.c
  src/crypto/bio/socket_helper.c
  src/crypto/blake2/blake2.c
  src/crypto/bn_extra/bn_asn1.c
  src/crypto/bn_extra/convert.c
  src/crypto/buf/buf.c
  src/crypto/bytestring/asn1_compat.c
  src/crypto/bytestring/ber.c
  src/crypto/bytestring/cbb.c
  src/crypto/bytestring/cbs.c
  src/crypto/bytestring/unicode.c
  src/crypto/chacha/chacha.c
  src/crypto/cipher_extra/cipher_extra.c
  src/crypto/cipher_extra/derive_key.c
  src/crypto/cipher_extra/e_aesctrhmac.c
  src/crypto/cipher_extra/e_aesgcmsiv.c
  src/crypto/cipher_extra/e_chacha20poly1305.c
  src/crypto/cipher_extra/e_des.c
  src/crypto/cipher_extra/e_null.c
  src/crypto/cipher_extra/e_rc2.c
  src/crypto/cipher_extra/e_rc4.c
  src/crypto/cipher_extra/e_tls.c
  src/crypto/cipher_extra/tls_cbc.c
  src/crypto/conf/conf.c
  src/crypto/cpu_aarch64_apple.c
  src/crypto/cpu_aarch64_fuchsia.c
  src/crypto/cpu_aarch64_linux.c
  src/crypto/cpu_aarch64_openbsd.c
  src/crypto/cpu_aarch64_sysreg.c
  src/crypto/cpu_aarch64_win.c
  src/crypto/cpu_arm_freebsd.c
  src/crypto/cpu_arm_linux.c
  src/crypto/cpu_intel.c
  src/crypto/crypto.c
  src/crypto/curve25519/curve25519.c
  src/crypto/curve25519/curve25519_64_adx.c
  src/crypto/curve25519/spake25519.c
  src/crypto/des/des.c
  src/crypto/dh_extra/dh_asn1.c
  src/crypto/dh_extra/params.c
  src/crypto/digest_extra/digest_extra.c
  src/crypto/dilithium/dilithium.c
  src/crypto/dsa/dsa.c
  src/crypto/dsa/dsa_asn1.c
  src/crypto/ec_extra/ec_asn1.c
  src/crypto/ec_extra/ec_derive.c
  src/crypto/ec_extra/hash_to_curve.c
  src/crypto/ecdh_extra/ecdh_extra.c
  src/crypto/ecdsa_extra/ecdsa_asn1.c
  src/crypto/engine/engine.c
  src/crypto/err/err.c
  src/crypto/evp/evp.c
  src/crypto/evp/evp_asn1.c
  src/crypto/evp/evp_ctx.c
  src/crypto/evp/p_dh.c
  src/crypto/evp/p_dh_asn1.c
  src/crypto/evp/p_dsa_asn1.c
  src/crypto/evp/p_ec.c
  src/crypto/evp/p_ec_asn1.c
  src/crypto/evp/p_ed25519.c
  src/crypto/evp/p_ed25519_asn1.c
  src/crypto/evp/p_hkdf.c
  src/crypto/evp/p_rsa.c
  src/crypto/evp/p_rsa_asn1.c
  src/crypto/evp/p_x25519.c
  src/crypto/evp/p_x25519_asn1.c
  src/crypto/evp/pbkdf.c
  src/crypto/evp/print.c
  src/crypto/evp/scrypt.c
  src/crypto/evp/sign.c
  src/crypto/ex_data.c
  src/crypto/fipsmodule/bcm.c
  src/crypto/fipsmodule/fips_shared_support.c
  src/crypto/hpke/hpke.c
  src/crypto/hrss/hrss.c
  src/crypto/keccak/keccak.c
  src/crypto/kyber/kyber.c
  src/crypto/lhash/lhash.c
  src/crypto/md4/md4.c
  src/crypto/md5/md5.c
  src/crypto/mem.c
  src/crypto/mldsa/mldsa.c
  src/crypto/mlkem/mlkem.cc
  src/crypto/obj/obj.c
  src/crypto/obj/obj_xref.c
  src/crypto/pem/pem_all.c
  src/crypto/pem/pem_info.c
  src/crypto/pem/pem_lib.c
  src/crypto/pem/pem_oth.c
  src/crypto/pem/pem_pk8.c
  src/crypto/pem/pem_pkey.c
  src/crypto/pem/pem_x509.c
  src/crypto/pem/pem_xaux.c
  src/crypto/pkcs7/pkcs7.c
  src/crypto/pkcs7/pkcs7_x509.c
  src/crypto/pkcs8/p5_pbev2.c
  src/crypto/pkcs8/pkcs8.c
  src/crypto/pkcs8/pkcs8_x509.c
  src/crypto/poly1305/poly1305.c
  src/crypto/poly1305/poly1305_arm.c
  src/crypto/poly1305/poly1305_vec.c
  src/crypto/pool/pool.c
  src/crypto/rand_extra/deterministic.c
  src/crypto/rand_extra/fork_detect.c
  src/crypto/rand_extra/forkunsafe.c
  src/crypto/rand_extra/getentropy.c
  src/crypto/rand_extra/ios.c
  src/crypto/rand_extra/passive.c
  src/crypto/rand_extra/rand_extra.c
  src/crypto/rand_extra/trusty.c
  src/crypto/rand_extra/urandom.c
  src/crypto/rand_extra/windows.c
  src/crypto/rc4/rc4.c
  src/crypto/refcount.c
  src/crypto/rsa_extra/rsa_asn1.c
  src/crypto/rsa_extra/rsa_crypt.c
  src/crypto/rsa_extra/rsa_print.c
  src/crypto/sha/sha1.c
  src/crypto/siphash/siphash.c
  src/crypto/spx/spx.c
  src/crypto/spx/spx_address.c
  src/crypto/spx/spx_fors.c
  src/crypto/spx/spx_merkle.c
  src/crypto/spx/spx_thash.c
  src/crypto/spx/spx_util.c
  src/crypto/spx/spx_wots.c
  src/crypto/stack/stack.c
  src/crypto/thread.c
  src/crypto/thread_none.c
  src/crypto/thread_pthread.c
  src/crypto/thread_win.c
  src/crypto/trust_token/pmbtoken.c
  src/crypto/trust_token/trust_token.c
  src/crypto/trust_token/voprf.c
  src/crypto/x509/a_digest.c
  src/crypto/x509/a_sign.c
  src/crypto/x509/a_verify.c
  src/crypto/x509/algorithm.c
  src/crypto/x509/asn1_gen.c
  src/crypto/x509/by_dir.c
  src/crypto/x509/by_file.c
  src/crypto/x509/i2d_pr.c
  src/crypto/x509/name_print.c
  src/crypto/x509/policy.c
  src/crypto/x509/rsa_pss.c
  src/crypto/x509/t_crl.c
  src/crypto/x509/t_req.c
  src/crypto/x509/t_x509.c
  src/crypto/x509/t_x509a.c
  src/crypto/x509/v3_akey.c
  src/crypto/x509/v3_akeya.c
  src/crypto/x509/v3_alt.c
  src/crypto/x509/v3_bcons.c
  src/crypto/x509/v3_bitst.c
  src/crypto/x509/v3_conf.c
  src/crypto/x509/v3_cpols.c
  src/crypto/x509/v3_crld.c
  src/crypto/x509/v3_enum.c
  src/crypto/x509/v3_extku.c
  src/crypto/x509/v3_genn.c
  src/crypto/x509/v3_ia5.c
  src/crypto/x509/v3_info.c
  src/crypto/x509/v3_int.c
  src/crypto/x509/v3_lib.c
  src/crypto/x509/v3_ncons.c
  src/crypto/x509/v3_ocsp.c
  src/crypto/x509/v3_pcons.c
  src/crypto/x509/v3_pmaps.c
  src/crypto/x509/v3_prn.c
  src/crypto/x509/v3_purp.c
  src/crypto/x509/v3_skey.c
  src/crypto/x509/v3_utl.c
  src/crypto/x509/x509.c
  src/crypto/x509/x509_att.c
  src/crypto/x509/x509_cmp.c
  src/crypto/x509/x509_d2.c
  src/crypto/x509/x509_def.c
  src/crypto/x509/x509_ext.c
  src/crypto/x509/x509_lu.c
  src/crypto/x509/x509_obj.c
  src/crypto/x509/x509_req.c
  src/crypto/x509/x509_set.c
  src/crypto/x509/x509_trs.c
  src/crypto/x509/x509_txt.c
  src/crypto/x509/x509_v3.c
  src/crypto/x509/x509_vfy.c
  src/crypto/x509/x509_vpm.c
  src/crypto/x509/x509cset.c
  src/crypto/x509/x509name.c
  src/crypto/x509/x509rset.c
  src/crypto/x509/x509spki.c
  src/crypto/x509/x_algor.c
  src/crypto/x509/x_all.c
  src/crypto/x509/x_attrib.c
  src/crypto/x509/x_crl.c
  src/crypto/x509/x_exten.c
  src/crypto/x509/x_name.c
  src/crypto/x509/x_pubkey.c
  src/crypto/x509/x_req.c
  src/crypto/x509/x_sig.c
  src/crypto/x509/x_spki.c
  src/crypto/x509/x_val.c
  src/crypto/x509/x_x509.c
  src/crypto/x509/x_x509a.c
  src/gen/crypto/err_data.c
)

target_include_directories(crypto PUBLIC $<BUILD_INTERFACE:${CMAKE_CURRENT_SOURCE_DIR}/src/include>)

add_library(
  ssl

  src/ssl/bio_ssl.cc
  src/ssl/d1_both.cc
  src/ssl/d1_lib.cc
  src/ssl/d1_pkt.cc
  src/ssl/d1_srtp.cc
  src/ssl/dtls_method.cc
  src/ssl/dtls_record.cc
  src/ssl/encrypted_client_hello.cc
  src/ssl/extensions.cc
  src/ssl/handoff.cc
  src/ssl/handshake.cc
  src/ssl/handshake_client.cc
  src/ssl/handshake_server.cc
  src/ssl/s3_both.cc
  src/ssl/s3_lib.cc
  src/ssl/s3_pkt.cc
  src/ssl/ssl_aead_ctx.cc
  src/ssl/ssl_asn1.cc
  src/ssl/ssl_buffer.cc
  src/ssl/ssl_cert.cc
  src/ssl/ssl_cipher.cc
  src/ssl/ssl_credential.cc
  src/ssl/ssl_file.cc
  src/ssl/ssl_key_share.cc
  src/ssl/ssl_lib.cc
  src/ssl/ssl_privkey.cc
  src/ssl/ssl_session.cc
  src/ssl/ssl_stat.cc
  src/ssl/ssl_transcript.cc
  src/ssl/ssl_versions.cc
  src/ssl/ssl_x509.cc
  src/ssl/t1_enc.cc
  src/ssl/tls13_both.cc
  src/ssl/tls13_client.cc
  src/ssl/tls13_enc.cc
  src/ssl/tls13_server.cc
  src/ssl/tls_method.cc
  src/ssl/tls_record.cc
)

target_link_libraries(ssl crypto)

add_executable(
  bssl

  src/tool/args.cc
  src/tool/ciphers.cc
  src/tool/client.cc
  src/tool/const.cc
  src/tool/digest.cc
  src/tool/fd.cc
  src/tool/file.cc
  src/tool/generate_ech.cc
  src/tool/generate_ed25519.cc
  src/tool/genrsa.cc
  src/tool/pkcs12.cc
  src/tool/rand.cc
  src/tool/server.cc
  src/tool/sign.cc
  src/tool/speed.cc
  src/tool/tool.cc
  src/tool/transport_common.cc
)

target_link_libraries(bssl ssl crypto)

if(NOT CMAKE_SYSTEM_NAME STREQUAL "Android")
  find_package(Threads REQUIRED)
  target_link_libraries(crypto Threads::Threads)
endif()

if(WIN32)
  target_link_libraries(crypto ws2_32)
endif()
<<<<<<< HEAD
=======

if(INSTALL_ENABLED)
  install(TARGETS crypto ssl EXPORT OpenSSLTargets)
  install(TARGETS bssl)
  install(DIRECTORY include/ DESTINATION ${CMAKE_INSTALL_INCLUDEDIR})
  install(EXPORT OpenSSLTargets
          FILE OpenSSLTargets.cmake
          NAMESPACE OpenSSL::
          DESTINATION lib/cmake/OpenSSL)
  install(FILES cmake/OpenSSLConfig.cmake DESTINATION lib/cmake/OpenSSL)
endif()
>>>>>>> e724ef02
<|MERGE_RESOLUTION|>--- conflicted
+++ resolved
@@ -1,4 +1,3 @@
-<<<<<<< HEAD
 # Copyright (c) 2015, Google Inc.
 #
 # Permission to use, copy, modify, and/or distribute this software for any
@@ -12,89 +11,10 @@
 # WHATSOEVER RESULTING FROM LOSS OF USE, DATA OR PROFITS, WHETHER IN AN ACTION
 # OF CONTRACT, NEGLIGENCE OR OTHER TORTIOUS ACTION, ARISING OUT OF OR IN
 # CONNECTION WITH THE USE OR PERFORMANCE OF THIS SOFTWARE.
-=======
+
+# This file is created by generate_build_files.py. Do not edit manually.
+
 cmake_minimum_required(VERSION 3.16)
-
-# Defer enabling C and CXX languages.
-project(BoringSSL NONE)
-
-# Don't install BoringSSL to system directories by default; it has no stable
-# ABI. Instead, default to an "install" directory under the source.
-if(CMAKE_INSTALL_PREFIX_INITIALIZED_TO_DEFAULT)
-  set(CMAKE_INSTALL_PREFIX ${CMAKE_SOURCE_DIR}/install CACHE PATH "" FORCE)
-endif()
-
-if(WIN32)
-  # On Windows, prefer cl over gcc if both are available. By default most of
-  # the CMake generators prefer gcc, even on Windows.
-  set(CMAKE_GENERATOR_CC cl)
-endif()
-
-include(cmake/go.cmake)
-include(cmake/paths.cmake)
-include(gen/sources.cmake)
-
-enable_language(C)
-enable_language(CXX)
-
-include(GNUInstallDirs)
-
-set(INSTALL_ENABLED 1)
-
-if(CMAKE_SYSTEM_NAME STREQUAL "Linux" AND NOT CMAKE_CROSSCOMPILING)
-  find_package(PkgConfig QUIET)
-  if (PkgConfig_FOUND)
-    pkg_check_modules(LIBUNWIND libunwind-generic>=1.3.0)
-    if(LIBUNWIND_FOUND)
-      add_definitions(-DBORINGSSL_HAVE_LIBUNWIND)
-    else()
-      message("libunwind not found. Disabling unwind tests.")
-    endif()
-  else()
-    message("pkgconfig not found. Disabling unwind tests.")
-  endif()
-endif()
-
-string(TOLOWER "${CMAKE_BUILD_TYPE}" CMAKE_BUILD_TYPE_LOWER)
-if(NOT FIPS)
-  if(CMAKE_BUILD_TYPE_LOWER STREQUAL "relwithassert" OR
-     NOT CMAKE_BUILD_TYPE_LOWER MATCHES "rel")
-    add_definitions(-DBORINGSSL_DISPATCH_TEST)
-    # CMake automatically connects include_directories to the NASM
-    # command-line, but not add_definitions.
-    set(CMAKE_ASM_NASM_FLAGS "${CMAKE_ASM_NASM_FLAGS} -DBORINGSSL_DISPATCH_TEST")
-  endif()
-endif()
-
-# Add a RelWithAsserts build configuration. It is the same as Release, except it
-# does not define NDEBUG, so asserts run.
-foreach(VAR CMAKE_C_FLAGS CMAKE_CXX_FLAGS CMAKE_ASM_FLAGS)
-  string(REGEX REPLACE "(^| )[/-]DNDEBUG( |$)" " " "${VAR}_RELWITHASSERTS"
-         "${${VAR}_RELEASE}")
-endforeach()
-
-if(BORINGSSL_PREFIX AND BORINGSSL_PREFIX_SYMBOLS)
-  require_go()
-  add_definitions(-DBORINGSSL_PREFIX=${BORINGSSL_PREFIX})
-  # CMake automatically connects include_directories to the NASM command-line,
-  # but not add_definitions.
-  set(CMAKE_ASM_NASM_FLAGS "${CMAKE_ASM_NASM_FLAGS} -DBORINGSSL_PREFIX=${BORINGSSL_PREFIX}")
-
-  # Use "symbol_prefix_include" to store generated header files
-  include_directories(${CMAKE_CURRENT_BINARY_DIR}/symbol_prefix_include)
-  add_custom_command(
-    OUTPUT symbol_prefix_include/boringssl_prefix_symbols.h
-           symbol_prefix_include/boringssl_prefix_symbols_asm.h
-           symbol_prefix_include/boringssl_prefix_symbols_nasm.inc
-    COMMAND ${CMAKE_COMMAND} -E make_directory ${CMAKE_CURRENT_BINARY_DIR}/symbol_prefix_include
-    COMMAND ${GO_EXECUTABLE} run ${CMAKE_CURRENT_SOURCE_DIR}/util/make_prefix_headers.go -out ${CMAKE_CURRENT_BINARY_DIR}/symbol_prefix_include ${BORINGSSL_PREFIX_SYMBOLS}
-    DEPENDS util/make_prefix_headers.go
-            ${BORINGSSL_PREFIX_SYMBOLS})
->>>>>>> e724ef02
-
-# This file is created by generate_build_files.py. Do not edit manually.
-
-cmake_minimum_required(VERSION 3.12)
 
 project(BoringSSL LANGUAGES C CXX)
 
@@ -663,17 +583,3 @@
 if(WIN32)
   target_link_libraries(crypto ws2_32)
 endif()
-<<<<<<< HEAD
-=======
-
-if(INSTALL_ENABLED)
-  install(TARGETS crypto ssl EXPORT OpenSSLTargets)
-  install(TARGETS bssl)
-  install(DIRECTORY include/ DESTINATION ${CMAKE_INSTALL_INCLUDEDIR})
-  install(EXPORT OpenSSLTargets
-          FILE OpenSSLTargets.cmake
-          NAMESPACE OpenSSL::
-          DESTINATION lib/cmake/OpenSSL)
-  install(FILES cmake/OpenSSLConfig.cmake DESTINATION lib/cmake/OpenSSL)
-endif()
->>>>>>> e724ef02
